--- conflicted
+++ resolved
@@ -13,11 +13,8 @@
  * Added support for NOAA solar cycle prediction in lightcurves
  * Fix algorithm in sunpy.sun.equation_of_center
  * Added Docstrings to LightCurve methods.
-<<<<<<< HEAD
  * Added functions that implement image coalignment with support for MapCubes. 
-=======
  * Added contains functionality to TimeRange module
->>>>>>> c5c531c3
 
 0.4.0
 -----
