--- conflicted
+++ resolved
@@ -4,15 +4,11 @@
 import sunpy.cm as cm
 from sunpy.map import GenericMap
 
+BAD_PIXEL_VALUE = -32768
+
 __all__ = ['SJIMap']
 
-<<<<<<< HEAD
-BAD_PIXEL_VALUE = -32768
-
-class IRISMap(GenericMap):
-=======
 class SJIMap(GenericMap):
->>>>>>> 90f28c08
     """
     A 2D IRIS Slit Jaw Imager Map
 
@@ -46,18 +42,15 @@
     def __init__(self, data, header, **kwargs):
         GenericMap.__init__(self, data, header, **kwargs)
         self.data = np.ma.masked_equal(self.data, BAD_PIXEL_VALUE)
-        self.meta['waveunit'] = 'Angstrom'
-        self.meta['wavelnth'] = int(self.meta.get('img_path').split('_')[1])
-        self.cmap = cm.get_cmap('irissji' + str(self.meta['wavelnth']))
-
         self.meta['detector'] = "SJI"
         self.meta['waveunit'] = "Angstrom"
         self.meta['wavelnth'] = header['twave1']
+        self.cmap = cm.get_cmap('irissji' + str(self.meta['wavelnth']))
 
     @classmethod
     def is_datasource_for(cls, data, header, **kwargs):
         """Determines if header corresponds to an AIA image"""
         tele = header.get('TELESCOP', '').startswith('IRIS')
         obs = header.get('INSTRUME', '').startswith('SJI')
-        level = header.get('lvl_num') ==
+        level = header.get('lvl_num') == 1
         return tele and obs