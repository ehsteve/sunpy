from __future__ import absolute_import

"""
BaseMap is a generic Map class from which all other Map classes inherit from.
"""

#pylint: disable=E1101,E1121
__authors__ = ["Keith Hughitt, Steven Christe"]
__email__ = "keith.hughitt@nasa.gov"

import numpy as np
import matplotlib.pyplot as plt
import matplotlib.patches as patches
import matplotlib.colors as colors
import matplotlib.cm as cm
from datetime import datetime
from sunpy.solwcs import solwcs as wcs

"""
Questions
---------
1. map.wavelength, map.meas or? (use hv/vso/etc conventions?)
2. Are self.r_sun and radius below different? (rsun or rsun_obs for AIA?)
"""


def draw_limb(map_, fig, axes):
    circ = patches.Circle([0, 0], radius=map_.rsun, 
        fill=False, color='white')
    axes.add_artist(circ)
    return fig, axes
_draw_limb = draw_limb


class BaseMap(np.ndarray):
    """
    BaseMap(data, header)
    
    A spatially-aware data array based on the SolarSoft Map object
    
    Parameters
    ----------
    data : numpy.ndarray, list
        A 2d list or ndarray containing the map data
    header : dict
        A dictionary of the original image header tags

    Attributes
    ----------
    header : dict
        A dictionary representation of the image header
    date : datetime
        Image observation time
    det : str
        Detector name
    inst : str
        Instrument name
    meas : str, int
        Measurement name. For AIA this is the wavelength of image
    obs : str
        Observatory name
    rsun : float
        Radius of the sun
    exptime: float
        Exposure time of the image in seconds.
    name : str
        Nickname for the image type (e.g. "AIA 171")
    center : dict
        X and Y coordinate of the center of the map in units. Usually represents the offset
        between the center of the Sun and the center of the map.
    scale: dict
        Image scale along the x and y axes in units/pixel
    units: dict
        Image coordinate units along the x and y axes

    Examples
    --------
    >>> aia = sunpy.Map(sunpy.AIA_171_IMAGE)
    >>> aia.T
    AIAMap([[ 0.3125,  1.    , -1.1875, ..., -0.625 ,  0.5625,  0.5   ],
    [-0.0625,  0.1875,  0.375 , ...,  0.0625,  0.0625, -0.125 ],
    [-0.125 , -0.8125, -0.5   , ..., -0.3125,  0.5625,  0.4375],
    ..., 
    [ 0.625 ,  0.625 , -0.125 , ...,  0.125 , -0.0625,  0.6875],
    [-0.625 , -0.625 , -0.625 , ...,  0.125 , -0.0625,  0.6875],
    [ 0.    ,  0.    , -1.1875, ...,  0.125 ,  0.    ,  0.6875]])
    >>> aia.header.get('cunit1')
    'arcsec'
    >>> aia.show()
    >>> import matplotlib.cm as cm
    >>> import matplotlib.colors as colors
    >>> aia.show(cmap=cm.hot, norm=colors.Normalize(1, 2048))
    
    See Also
    --------
    numpy.ndarray Parent class for the Map object
    
    References
    ----------
    | http://docs.scipy.org/doc/numpy/reference/arrays.classes.html
    | http://docs.scipy.org/doc/numpy/user/basics.subclassing.html
    | http://docs.scipy.org/doc/numpy/reference/ufuncs.html
    | http://www.scipy.org/Subclasses

    """
    def __new__(cls, data, header=None): #pylint: disable=W0613
        """Creates a new BaseMap instance"""        
        if isinstance(data, np.ndarray):
            obj = data.view(cls)
        elif isinstance(data, list):
            obj = np.asarray(data).view(cls)
        else:
            raise TypeError('Invalid data')
        
        return obj
    
    def __init__(self, data, header=None): #pylint: disable=W0613
        """BaseMap constructor"""
        if header:
            self.header = header
            self.date = None
            self.name = None
            self.cmap = None
            self.norm = None
            self.exptime = None
            
            # Set object attributes dynamically
            for attr, value in list(self.get_properties(header).items()):
                setattr(self, attr, value)

            self.norm = colors.Normalize(data.min(), data.max())

            self.center = {
                "x": wcs.get_center(header, axis='x'),
                "y": wcs.get_center(header, axis='y')
            }
            self.scale = {
                "x": header.get('cdelt1'),
                "y": header.get('cdelt2')
            }
            self.units = {
                "x": wcs.get_units(header, axis='x'), 
                "y": wcs.get_units(header, axis='y')
            }
            self.rsun = wcs.solar_limb(header)
            
    def __array_finalize__(self, obj):
        """Finishes instantiation of the new map object"""
        if obj is None:
            return

        if hasattr(obj, 'header'):
            self.header = obj.header

            # preserve object properties
            properties = self.get_properties(obj.header)
            for attr, value in list(properties.items()):
                setattr(self, attr, getattr(obj, attr, value))
                
            self.center = obj.center
            self.scale = obj.scale
            self.units = obj.units
        
    def __array_wrap__(self, out_arr, context=None):
        """Returns a wrapped instance of a Map object"""
        return np.ndarray.__array_wrap__(self, out_arr, context)
                
    def __add__(self, other):
        """Add two maps. Currently does not take into account the alignment  
        between the two maps."""
        result = np.ndarray.__add__(self, other)
        
        return result
    
    def __getitem__(self, key):
        """Overiding indexing operation to ensure that header is updated"""
        if isinstance(key, tuple) and type(key[0]) is slice:
            x_range = [key[1].start, key[1].stop]
            y_range = [key[0].start, key[0].stop]

            return self.submap(y_range, x_range, units="pixels")
        else:
            return np.ndarray.__getitem__(self, key)
    
    def __sub__(self, other):
        """Subtract two maps. Currently does not take into account the alignment 
        between the two maps."""
        result = np.ndarray.__sub__(self, other)

        minmax = np.array([abs(result.min()), abs(result.max())]).max()
        result.norm = colors.Normalize(-minmax, minmax, True)
        
        result.cmap = cm.gray #@UndefinedVariable 
        
        return result
    
    @classmethod
    def get_properties(cls):
        """Returns default map properties""" 
        return {
            'cmap': cm.gray,  #@UndefinedVariable
            'date': datetime.today(),
            'det': "None",
            'inst': "None",
            'meas': "None",
            'obs': "None",
            'exptime': "None", 
            'name': "Default Map",
            'r_sun': None
        }
    
    @property
    def xrange(self):
        """Return the X range of the image in arcsec."""        
        xmin = self.center['x'] - self.shape[1] / 2 * self.scale['x']
        xmax = self.center['x'] + self.shape[1] / 2 * self.scale['x']
        return [xmin, xmax]
    
    @property
    def yrange(self):
        """Return the Y range of the image in arcsec."""
        ymin = self.center['y'] - self.shape[0] / 2 * self.scale['y']
        ymax = self.center['y'] + self.shape[0] / 2 * self.scale['y']
        return [ymin, ymax]
    
    def arcsecs_to_pixels(self, value, dim):
        if dim not in ['x', 'y']:
            raise ValueError("Invalid dimension. Must be one of 'x' or 'y'.")
        size = self.shape[dim == 'y'] # 0 if dim == 'x', 1 if dim == 'y'.
        
        return value / self.scale[dim] + (size / 2)

    def submap(self, range_a, range_b, units="arcseconds"):
        """Returns a submap of the map with the specified range
        
        Parameters
        ----------
        range_a : list
            The range of data to select across either the x axis (if
            units='arcseconds') or the y axis (if units='pixels').
        range_b : list
            The range of data to select across either the y axis (if
            units='arcseconds') or the x axis (if units='pixels').
        units : {'arcseconds' | 'pixels'}, optional
            The units for which the submap region has been specified.
            
        Returns
        -------
        out : BaseMap
            A new map instance is returned representing to specified sub-region.
        
        Examples
        --------
        >>> aia.submap([-5,5],[-5,5])
        AIAMap([[ 341.3125,  266.5   ,  329.375 ,  330.5625,  298.875 ],
        [ 347.1875,  273.4375,  247.4375,  303.5   ,  305.3125],
        [ 322.8125,  302.3125,  298.125 ,  299.    ,  261.5   ],
        [ 334.875 ,  289.75  ,  269.25  ,  256.375 ,  242.3125],
        [ 273.125 ,  241.75  ,  248.8125,  263.0625,  249.0625]])
        
        >>> aia.submap([0,5],[0,5], units='pixels')
        AIAMap([[ 0.3125, -0.0625, -0.125 ,  0.    , -0.375 ],
        [ 1.    ,  0.1875, -0.8125,  0.125 ,  0.3125],
        [-1.1875,  0.375 , -0.5   ,  0.25  , -0.4375],
        [-0.6875, -0.3125,  0.8125,  0.0625,  0.1875],
        [-0.875 ,  0.25  ,  0.1875,  0.    , -0.6875]])
        """
        # Arcseconds => Pixels
        #  x_px = (x / cdelt1) + (width / 2)
        #
        if units is "arcseconds":
            x_pixels = [self.arcsecs_to_pixels(elem, 'x') for elem in range_a]
            y_pixels = [self.arcsecs_to_pixels(elem, 'y') for elem in range_b]
        elif units is "pixels":
            x_pixels = range_b
            y_pixels = range_a
        else:
            raise ValueError(
                "Invalid unit. Must be one of 'arcseconds' or 'pixels'")

        # Make a copy of the header with updated centering information        
        header = self.header.copy()
        header['crpix1'] = header['crpix1'] - x_pixels[0]
        header['crpix2'] = header['crpix2'] - y_pixels[0]
        header['naxis1'] = x_pixels[1] - x_pixels[0]
        header['naxis2'] = y_pixels[1] - y_pixels[0]
        
        # Get ndarray representation of submap
        data = np.asarray(self)[y_pixels[0]:y_pixels[1], 
                                x_pixels[0]:x_pixels[1]]

        return self.__class__(data, header)
   
    def plot(self, overlays=[], draw_limb=False, gamma=1.0, **matplot_args):
        """Plots the map object using matplotlib
        
        Parameters
        ----------
        draw_limb : bool
            Whether the solar limb should be plotted.
<<<<<<< HEAD
=======
        gamma : float
            Gamma value to use for the color map
>>>>>>> 00171fc3
        **matplot_args : dict
            Matplotlib Any additional imshow arguments that should be used
            when plotting the image.
        """
        if draw_limb:
            overlays = overlays + [_draw_limb]
        # Create a figure and add title and axes
        fig = plt.figure()
        
        axes = fig.add_subplot(111)
        axes.set_title("%s %s" % (self.name, self.date))
        axes.set_xlabel('X-postion [' + self.units['x'] + ']')
        axes.set_ylabel('Y-postion [' + self.units['y'] + ']')

        # Determine extent
        extent = self.xrange + self.yrange
        
        # Apply gamma value to color map
        self.cmap.set_gamma(gamma)

        # Matplotlib arguments
        params = {
            "cmap": self.cmap,
            "norm": self.norm
        }
        params.update(matplot_args)
            
        im = axes.imshow(self, origin='lower', extent=extent, **params)
        fig.colorbar(im)
        
        for overlay in overlays:
            fig, axes = overlay(self, fig, axes)
        return fig
    
    def show(self, overlays=[], draw_limb=False, gamma=1.0, **matplot_args):
        """Displays map on screen. Arguments are same as plot()."""
        self.plot(overlays, draw_limb, gamma, **matplot_args).show()


class UnrecognizedDataSouceError(ValueError):
    """Exception to raise when an unknown datasource is encountered"""
    pass<|MERGE_RESOLUTION|>--- conflicted
+++ resolved
@@ -128,8 +128,6 @@
             for attr, value in list(self.get_properties(header).items()):
                 setattr(self, attr, value)
 
-            self.norm = colors.Normalize(data.min(), data.max())
-
             self.center = {
                 "x": wcs.get_center(header, axis='x'),
                 "y": wcs.get_center(header, axis='y')
@@ -298,11 +296,8 @@
         ----------
         draw_limb : bool
             Whether the solar limb should be plotted.
-<<<<<<< HEAD
-=======
         gamma : float
             Gamma value to use for the color map
->>>>>>> 00171fc3
         **matplot_args : dict
             Matplotlib Any additional imshow arguments that should be used
             when plotting the image.
