--- conflicted
+++ resolved
@@ -7,12 +7,7 @@
 
 #pylint: disable=C0103,R0904,W0201,W0232,E1103
 import sunpy
-import matplotlib as mpl
-<<<<<<< HEAD
-from matplotlib.testing.decorators import cleanup
 from sunpy.time import parse_time
-=======
->>>>>>> 9b4a20d5
 
 @pytest.mark.online
 @pytest.mark.parametrize("date,level,start,end",
@@ -22,7 +17,6 @@
 def test_lyra_level(date, level,start, end):
     lyra = sunpy.lightcurve.LYRALightCurve.create(date, level=level)
     assert isinstance(lyra, sunpy.lightcurve.LYRALightCurve)
-<<<<<<< HEAD
     assert lyra.time_range().start() == parse_time(start)
     assert lyra.time_range().end() == parse_time(end)
 
@@ -54,11 +48,3 @@
     assert lyra.time_range().end() == parse_time(end)
 
  
-
-#@cleanup    
-#def test_peek():
-#    lyra = sunpy.lightcurve.LYRALightCurve.create(
-#    "http://proba2.oma.be/lyra/data/bsd/2011/08/10/lyra_20110810-000000_lev2_std.fits")
-#    assert isinstance(lyra.peek(),mpl.figure.Figure)
-=======
->>>>>>> 9b4a20d5
