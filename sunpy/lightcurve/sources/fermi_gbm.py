"""Provides programs to process and analyse Fermi/GBM lightcurve data."""

from __future__ import absolute_import


import urlparse
from collections import OrderedDict

import numpy as np
import matplotlib.pyplot as plt
import pandas

from sunpy.io.fits import fits
from sunpy.instr import fermi
from sunpy.lightcurve import LightCurve
<<<<<<< HEAD
from sunpy.time import parse_time

from sunpy import config
TIME_FORMAT = config.get("general", "time_format")
=======

>>>>>>> 4c57bf21

__all__ = ['GBMSummaryLightCurve']


class GBMSummaryLightCurve(LightCurve):
    """
    Fermi/GBM Summary Lightcurve.

    The Gamma-ray Burst Monitor (GBM) is an instrument aboard Fermi. It is meant
    to detect gamma-ray bursts but also detects solar flares. It consists of
    12 Sodium Iodide (NaI) scintillation detectors and 2 Bismuth Germanate (BGO)
    scintillation detectors. The NaI detectors cover from a few keV to about 1 MeV
    and provide burst triggers and locations. The BGO detectors cover the energy range from
    about 150 keV to about 30 MeV.

    This summary lightcurve makes use of the CSPEC (daily version) data set which
    consists of the counts accumulated every 4.096 seconds in 128 energy channels
    for each of the 14 detectors. Note that the data is re-binned from the
    original 128 into the following 8 pre-determined energy channels.

        * 4-15 keV
        * 15-25 keV
        * 25-50 keV
        * 50-100 keV
        * 100-300 keV
        * 300-800 keV
        * 800-2000 keV

    Examples
    --------
<<<<<<< HEAD
    >>> import sunpy

    >>> gbm = sunpy.lightcurve.GBMLightCurve.create('2011-06-07')
    >>> gbm.peek()
=======
    >>> from sunpy.lightcurve import GBMSummaryLightCurve
    >>> gbm = GBMSummaryLightCurve.create('2011-06-07')   # doctest: +SKIP
    >>> gbm.peek()   # doctest: +SKIP
>>>>>>> 4c57bf21

    References
    ----------
    * `Fermi Mission Homepage <http://fermi.gsfc.nasa.gov>`_
    * `Fermi GBM Homepage <http://gammaray.nsstc.nasa.gov/gbm/>`_
    * `Fermi Science Support Center <http://fermi.gsfc.nasa.gov/ssc/>`_
    * `Fermi Data Product <http://fermi.gsfc.nasa.gov/ssc/data/access/>`_
    * `GBM Instrument Papers <http://gammaray.msfc.nasa.gov/gbm/publications/>`_
    """

<<<<<<< HEAD
    def plot(self, title="RHESSI Observing Summary Count Rate", axes=None, plot_type=None, **plot_args):
        """Plots the GBM lightcurve"""
        if axes is None:
            axes = plt.gca()

        if plot_type == None:
            plot_type = self._get_plot_types()[0]

        switch(plot_type):
            case 'gbm':
                data_lab=self.data.columns.values

                for d in data_lab:
                    axes.plot(self.data.index,self.data[d],label=d)

                axes.set_yscale("log")
                axes.set_title('Fermi GBM Summary data ' + self.meta['DETNAM'])
                axes.set_xlabel('Start time: ' + self.data.index[0].strftime('%Y-%m-%d %H:%M:%S UT'))
                axes.set_ylabel('Counts/s/keV')
                axes.legend()
            default:
                raise ValueError('Not a recognized plot type.')

        plt.gcf().autofmt_xdate()
        return axes

    @classmethod
    def _get_plot_types(cls):
        return ['gbm']
=======
    def peek(self, **kwargs):
        """Plots the GBM lightcurve. An example can be seen below.

        .. plot::

            from sunpy.lightcurve import GBMSummaryLightCurve
            gbm = GBMSummaryLightCurve.create('2011-06-07')
            gbm.peek()

        Parameters
        ----------
        **kwargs : dict
            Any additional plot arguments that should be used
            when plotting.
        """
        figure=plt.figure()
        axes = plt.gca()
        data_lab=self.data.columns.values

        for d in data_lab:
            axes.plot(self.data.index,self.data[d],label=d)

        axes.set_yscale("log")
        axes.set_title('Fermi GBM Summary data ' + self.meta['DETNAM'])
        axes.set_xlabel('Start time: ' + self.data.index[0].strftime('%Y-%m-%d %H:%M:%S UT'))
        axes.set_ylabel('Counts/s/keV')
        axes.legend()
        figure.autofmt_xdate()

        plt.show()
>>>>>>> 4c57bf21

    @classmethod
    def _get_url_for_date(cls,date, **kwargs):
        """Returns the url for Fermi/GBM data for the given date."""
        baseurl='http://heasarc.gsfc.nasa.gov/FTP/fermi/data/gbm/daily/'
        #date is a datetime object
        if 'detector' in kwargs:
            det=_parse_detector(kwargs['detector'])
            final_url=urlparse.urljoin(baseurl, date.strftime('%Y/%m/%d/' + 'current/' +
                                                              'glg_cspec_'+det+'_%y%m%d_v00.pha'))
        else:
            #if user doesn't specify a detector, find the one pointing closest to the Sun.'
            #OR: maybe user should have to specify detector or fail.
            det = cls._get_closest_detector_for_date(date)
            print 'No detector specified. Detector with smallest mean angle to Sun is ' + str(det)
            print 'Using Detector ' + str(det)
            print 'For Fermi detector pointing information, use tools in sunpy/instr/fermi'
            final_url=urlparse.urljoin(baseurl, date.strftime('%Y/%m/%d/' + 'current/' +
                                                              'glg_cspec_'+det+'_%y%m%d_v00.pha'))

        return final_url

    @classmethod
    def _get_closest_detector_for_date(cls,date,**kwargs):
        """Returns the GBM detector with the smallest mean angle to the Sun
        for the given date"""
        pointing_file = fermi.download_weekly_pointing_file(date)
        det_angles = fermi.get_detector_sun_angles_for_date(date,pointing_file)
        det_angle_means=[]
        for n in det_angles.keys():
            if not n == 'time':
                det_angle_values=[]
                for angle in det_angles[n]:
                    det_angle_values.append(angle.value)

                det_angle_means.append(np.mean(det_angle_values))

        best_det = 'n' +str(np.argmin(det_angle_means))
        return best_det


    @staticmethod
    def _parse_fits(filepath):
        """Parses GBM CSPEC data files to create summary lightcurves."""
        hdulist=fits.open(filepath)
        header=OrderedDict(hdulist[0].header)
        #these GBM files have three FITS extensions.
        #extn1 - this gives the energy range for each of the 128 energy bins
        #extn2 - this contains the data, e.g. counts, exposure time, time of observation
        #extn3 - eclipse times?
        energy_bins=hdulist[1].data
        count_data=hdulist[2].data
        misc=hdulist[3].data


        #rebin the 128 energy channels into some summary ranges
        #4-15 keV, 15 - 25 keV, 25-50 keV, 50-100 keV, 100-300 keV, 300-800 keV, 800 - 2000 keV
        #put the data in the units of counts/s/keV
        summary_counts=_bin_data_for_summary(energy_bins,count_data)

        gbm_times=[]
        #get the time information in datetime format with the correct MET adjustment
        for t in count_data['time']:
            gbm_times.append(fermi.met_to_utc(t))
        column_labels=['4-15 keV','15-25 keV','25-50 keV','50-100 keV','100-300 keV',
                       '300-800 keV','800-2000 keV']
        return header, pandas.DataFrame(summary_counts, columns=column_labels, index=gbm_times)


def _bin_data_for_summary(energy_bins,count_data):
    """Missing doc string"""
    #find the indices corresponding to some standard summary energy bins
    ebands=[4,15,25,50,100,300,800,2000]
    indices=[]
    for e in ebands:
        indices.append(np.searchsorted(energy_bins['e_max'],e))

    #rebin the 128 energy channels into some summary ranges
    #4-15 keV, 15 - 25 keV, 25-50 keV, 50-100 keV, 100-300 keV, 300-800 keV, 800 - 2000 keV
    #put the data in the units of counts/s/keV
    summary_counts=[]
    for i in range(0,len(count_data['counts'])):
        counts_in_bands=[]
        for j in range(1,len(ebands)):
            counts_in_bands.append(np.sum(count_data['counts'][i][indices[j-1]:indices[j]]) /
                                (count_data['exposure'][i] * (energy_bins['e_max'][indices[j]] -
                                                              energy_bins['e_min'][indices[j-1]])))

        summary_counts.append(counts_in_bands)

    return summary_counts


def _parse_detector(detector):
    """Missing Doc String"""
    oklist=['n0','n1','n2','n3','n4','n5','n6','n7','n8','n9','n10','n11']
    altlist = [str(i) for i in range(12)]
    if detector in oklist:
        return detector
    elif detector in altlist:
        return 'n'+detector
    else:
        raise ValueError('Detector string could not be interpreted')<|MERGE_RESOLUTION|>--- conflicted
+++ resolved
@@ -13,14 +13,9 @@
 from sunpy.io.fits import fits
 from sunpy.instr import fermi
 from sunpy.lightcurve import LightCurve
-<<<<<<< HEAD
-from sunpy.time import parse_time
 
 from sunpy import config
 TIME_FORMAT = config.get("general", "time_format")
-=======
-
->>>>>>> 4c57bf21
 
 __all__ = ['GBMSummaryLightCurve']
 
@@ -51,16 +46,9 @@
 
     Examples
     --------
-<<<<<<< HEAD
-    >>> import sunpy
-
-    >>> gbm = sunpy.lightcurve.GBMLightCurve.create('2011-06-07')
-    >>> gbm.peek()
-=======
     >>> from sunpy.lightcurve import GBMSummaryLightCurve
     >>> gbm = GBMSummaryLightCurve.create('2011-06-07')   # doctest: +SKIP
     >>> gbm.peek()   # doctest: +SKIP
->>>>>>> 4c57bf21
 
     References
     ----------
@@ -71,37 +59,6 @@
     * `GBM Instrument Papers <http://gammaray.msfc.nasa.gov/gbm/publications/>`_
     """
 
-<<<<<<< HEAD
-    def plot(self, title="RHESSI Observing Summary Count Rate", axes=None, plot_type=None, **plot_args):
-        """Plots the GBM lightcurve"""
-        if axes is None:
-            axes = plt.gca()
-
-        if plot_type == None:
-            plot_type = self._get_plot_types()[0]
-
-        switch(plot_type):
-            case 'gbm':
-                data_lab=self.data.columns.values
-
-                for d in data_lab:
-                    axes.plot(self.data.index,self.data[d],label=d)
-
-                axes.set_yscale("log")
-                axes.set_title('Fermi GBM Summary data ' + self.meta['DETNAM'])
-                axes.set_xlabel('Start time: ' + self.data.index[0].strftime('%Y-%m-%d %H:%M:%S UT'))
-                axes.set_ylabel('Counts/s/keV')
-                axes.legend()
-            default:
-                raise ValueError('Not a recognized plot type.')
-
-        plt.gcf().autofmt_xdate()
-        return axes
-
-    @classmethod
-    def _get_plot_types(cls):
-        return ['gbm']
-=======
     def peek(self, **kwargs):
         """Plots the GBM lightcurve. An example can be seen below.
 
@@ -121,18 +78,30 @@
         axes = plt.gca()
         data_lab=self.data.columns.values
 
-        for d in data_lab:
-            axes.plot(self.data.index,self.data[d],label=d)
-
-        axes.set_yscale("log")
-        axes.set_title('Fermi GBM Summary data ' + self.meta['DETNAM'])
-        axes.set_xlabel('Start time: ' + self.data.index[0].strftime('%Y-%m-%d %H:%M:%S UT'))
-        axes.set_ylabel('Counts/s/keV')
-        axes.legend()
-        figure.autofmt_xdate()
-
-        plt.show()
->>>>>>> 4c57bf21
+        if plot_type == None:
+            plot_type = self._get_plot_types()[0]
+
+        switch(plot_type):
+            case 'gbm':
+                data_lab=self.data.columns.values
+
+                for d in data_lab:
+                    axes.plot(self.data.index,self.data[d],label=d)
+
+                axes.set_yscale("log")
+                axes.set_title('Fermi GBM Summary data ' + self.meta['DETNAM'])
+                axes.set_xlabel('Start time: ' + self.data.index[0].strftime('%Y-%m-%d %H:%M:%S UT'))
+                axes.set_ylabel('Counts/s/keV')
+                axes.legend()
+            default:
+                raise ValueError('Not a recognized plot type.')
+
+        plt.gcf().autofmt_xdate()
+        return axes
+
+    @classmethod
+    def _get_plot_types(cls):
+        return ['gbm']
 
     @classmethod
     def _get_url_for_date(cls,date, **kwargs):
